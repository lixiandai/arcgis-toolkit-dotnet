--- conflicted
+++ resolved
@@ -104,13 +104,8 @@
         {
             var templates = new List<TemplateItem>();
             FeatureServiceLayerInfo serviceInfo = null;
-<<<<<<< HEAD
             GeodatabaseFeatureTable ft = flayer.FeatureTable;
-            if (ft != null && !ft.IsReadOnly)
-=======
-            var ft = flayer.FeatureTable;
             if (ft != null && !ft.IsReadOnly && flayer.Status == LayerStatus.Initialized)
->>>>>>> 8047891a
             {
                 try
                 {
