﻿using System.Collections.Generic;
using System.Linq;
using Esri.ArcGISRuntime.Data;

namespace Esri.ArcGISRuntime.Toolkit.Controls
{
    internal static class FeatureHelper
    {
        public static FieldInfo GetFieldInfo(this GeodatabaseFeature feature, string fieldName)
        {
            if (feature == null || string.IsNullOrEmpty(fieldName))
                return null;

            return feature.Schema.Fields.FirstOrDefault(x => x.Name == fieldName);
        }

        public static CodedValueDomain GetCodedValueDomain(this FieldInfo fieldInfo)
        {
            return fieldInfo != null ? fieldInfo.Domain as CodedValueDomain : null;
        }

        public static object GetDisplayValue(this FieldInfo fieldInfo, object value)
        {
            // if FieldInfo cannot be found or FieldInfo doesn't contain CodeValueDoman return original value.
            if (fieldInfo == null || !(fieldInfo.Domain is CodedValueDomain)) return value;

            var cvd = (CodedValueDomain)fieldInfo.Domain;

            // Perform coded value lookup.
            return (cvd.CodedValues != null && cvd.CodedValues.ContainsKey(value)) ? cvd.CodedValues[value] : value;      
        }

        public static KeyValuePair<object,string> GetCodedValue(this CodedValueDomain domain, object value, bool nullable = false)
        {
            if (domain == null || domain.CodedValues == null)
                return default (KeyValuePair<object, string>);

            if (value == null && nullable) 
                return new KeyValuePair<object, string>(null,"");

#if !NETFX_CORE
            return domain.CodedValues.FirstOrDefault(x => x.Key != null && x.Key.Equals(value));            
#else
            var kvp = domain.CodedValues.FirstOrDefault(x => x.Key != null && x.Key.Equals(value));
            return new KeyValuePair<object, string>(kvp.Key, kvp.Value);
#endif
        }

<<<<<<< HEAD
        public static GdbFeature Clone(this GdbFeature feature)
        {
            if (feature == null) return null;

            var clone = new GdbFeature(feature.Schema);
=======
		public static GeodatabaseFeature Clone(this GeodatabaseFeature feature)
        {
            if (feature == null) return null;

			var clone = new GeodatabaseFeature(feature.Schema);
>>>>>>> a24f0182
            clone.CopyFrom(feature.Attributes);
            return clone;
        }
    }
}<|MERGE_RESOLUTION|>--- conflicted
+++ resolved
@@ -46,19 +46,11 @@
 #endif
         }
 
-<<<<<<< HEAD
-        public static GdbFeature Clone(this GdbFeature feature)
-        {
-            if (feature == null) return null;
-
-            var clone = new GdbFeature(feature.Schema);
-=======
 		public static GeodatabaseFeature Clone(this GeodatabaseFeature feature)
         {
             if (feature == null) return null;
 
 			var clone = new GeodatabaseFeature(feature.Schema);
->>>>>>> a24f0182
             clone.CopyFrom(feature.Attributes);
             return clone;
         }
