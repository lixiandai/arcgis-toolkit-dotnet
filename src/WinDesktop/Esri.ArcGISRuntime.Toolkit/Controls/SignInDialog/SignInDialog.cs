--- conflicted
+++ resolved
@@ -25,608 +25,6 @@
 
 namespace Esri.ArcGISRuntime.Toolkit.Controls
 {
-<<<<<<< HEAD
-	/// <summary>
-	/// The SignInDialog Control challenges the user for a credential
-	/// when trying to access secured ArcGIS services.
-	/// The SignInDialog Control can manage Network, Certificate or Token credential.
-	/// </summary>
-	/// <remarks>
-	/// This control is designed to work with the <see cref="IdentityManager" />.
-	/// The IdentityManager can be actived with code like:
-	/// IdentityManager.Current.ChallengeMethod = SignInDialog.DoSignIn;
-	/// In this case, the SignInDialog is created and activated in a child window.
-	/// It's also possible to put the SignInDialog in the Visual Tree and to write your own challenge method activating this SignInDialog.
-	/// </remarks>
-	[TemplatePart(Name = "RichTextBoxMessage", Type = typeof(RichTextBox))]
-	[TemplatePart(Name = "RichTextBoxErrorMessage", Type = typeof(RichTextBox))]
-	public class SignInDialog : Control, INotifyPropertyChanged
-	{
-
-		#region Constructors
-		private RichTextBox _rtbMessage;
-		private RichTextBox _rtbErrorMessage;
-		private string _rtbMessageInitialXaml;
-		private string _rtbErrorMessageInitialXaml;
-		private long _requestID; // flag allowing the reuse of the same dialog after cancelling a request
-
-		/// <summary>
-		/// Initializes a new instance of the <see cref="SignInDialog"/> control.
-		/// </summary>
-		public SignInDialog()
-		{
-			GenerateCredentialCommand = new GenerateCredentialCommandImpl(this);
-			CancelCommand = new CancelCommandImpl(this);
-			DataContext = this;
-		}
-
-		/// <summary>
-		/// Static initialization for the <see cref="SignInDialog"/> control.
-		/// </summary>
-		static SignInDialog()
-		{
-			DefaultStyleKeyProperty.OverrideMetadata(typeof(SignInDialog),
-				new FrameworkPropertyMetadata(typeof(SignInDialog)));
-		}
-		#endregion
-
-		#region Override OnApplyTemplate
-		/// <summary>
-		/// When overridden in a derived class, is invoked whenever application
-		/// code or internal processes (such as a rebuilding layout pass) call 
-		/// <see cref="T:System.Windows.Controls.Control.ApplyTemplate"/>. In
-		/// simplest terms, this means the method is called just before a UI
-		/// element displays in an application.
-		/// </summary>t
-		public override void OnApplyTemplate()
-		{
-			base.OnApplyTemplate();
-			_rtbMessage = GetTemplateChild("RichTextBoxMessage") as RichTextBox;
-			_rtbErrorMessage = GetTemplateChild("RichTextBoxErrorMessage") as RichTextBox;
-			if (_rtbMessage != null)
-				_rtbMessageInitialXaml = XamlWriter.Save(_rtbMessage.Document);
-			if (_rtbErrorMessage != null)
-				_rtbErrorMessageInitialXaml = XamlWriter.Save(_rtbErrorMessage.Document);
-			SetRichTextBoxMessage();
-			SetRichTextBoxErrorMessage();
-
-			// Set focus 
-			var elt = GetTemplateChild("FirstFocus") as UIElement;
- 			if (elt != null)
-				elt.Focus();
-		}
-
-		#endregion
-
-		#region Public property CredentialRequestInfo
-		private IdentityManager.CredentialRequestInfo _credentialRequestInfo;
-		/// <summary>
-		/// Gets the information about the ArcGIS service that needs a credential for getting access to. This property is set by calling <see cref="GetCredentialAsync"/>.
-		/// </summary>
-		/// <value>
-		/// The credential request info.
-		/// </value>
-		public IdentityManager.CredentialRequestInfo CredentialRequestInfo
-		{
-			get { return _credentialRequestInfo; }
-			private set
-			{
-				const string propertyName = "CredentialRequestInfo";
-				if (_credentialRequestInfo != value)
-				{
-					_credentialRequestInfo = value;
-
-					SetRichTextBoxMessage();
-					SetRichTextBoxErrorMessage();
-					OnPropertyChanged(propertyName);
-					UpdateCanGenerate();
-				}
-			}
-		}
-		#endregion
-
-		/// <summary>
-		/// Gets a credential asynchronously.
-		/// </summary>
-		/// <param name="credentialRequestInfo">The credential request info.</param>
-		/// <returns></returns>
-		/// <exception cref="System.ArgumentNullException">credentialRequestInfo</exception>
-		public async Task<IdentityManager.Credential> GetCredentialAsync(IdentityManager.CredentialRequestInfo credentialRequestInfo)
-		{
-			if (credentialRequestInfo == null)
-				throw new ArgumentNullException("credentialRequestInfo");
-			Cancel(); // cancel previous task
-			CredentialRequestInfo = credentialRequestInfo;
-			Tcs = new TaskCompletionSource<IdentityManager.Credential>();
-
-			using (credentialRequestInfo.CancellationToken.Register(Cancel, true))
-			{
-				return await Tcs.Task;
-			}
-		}
-
-		#region Public property UserName
-		private string _userName = string.Empty;
-		/// <summary>
-		/// Gets or sets the name of the user.
-		/// </summary>
-		/// <value>
-		/// The name of the user.
-		/// </value>
-		public string UserName
-		{
-			get { return _userName; }
-			set
-			{
-				const string propertyName = "UserName";
-				if (_userName != value)
-				{
-					_userName = value;
-
-					OnPropertyChanged(propertyName);
-					UpdateCanGenerate();
-					if (string.IsNullOrEmpty(value))
-						throw new ArgumentNullException();
-				}
-			}
-		}
-		#endregion
-
-		#region Public property Password
-		private string _password = string.Empty;
-		/// <summary>
-		/// Gets or sets the password uised to get the token.
-		/// </summary>
-		/// <value>
-		/// The password.
-		/// </value>
-		public string Password
-		{
-			get { return _password; }
-			set
-			{
-				const string propertyName = "Password";
-				if (_password != value)
-				{
-					_password = value;
-					OnPropertyChanged(propertyName);
-					UpdateCanGenerate();
-
-					if (string.IsNullOrEmpty(value))
-						throw new ArgumentNullException();
-				}
-			}
-		}
-		#endregion
-
-		#region Public Read-Only property IsBusy
-		private bool _isBusy;
-		/// <summary>
-		/// Gets a value indicating whether this instance is busy getting a token.
-		/// </summary>
-		/// <value>
-		///   <c>true</c> if this instance is busy; otherwise, <c>false</c>.
-		/// </value>
-		public bool IsBusy
-		{
-			get { return _isBusy; }
-			private set
-			{
-				if (_isBusy != value)
-				{
-					_isBusy = value;
-					OnPropertyChanged("IsBusy");
-					UpdateCanGenerate();
-				}
-			}
-		}
-		#endregion
-
-		#region Public Read-Only Property ErrorMessage
-		private string _errorMessage;
-
-		/// <summary>
-		/// Gets the error that occured during the latest token generation.
-		/// </summary>
-		/// <value>
-		/// The error message.
-		/// </value>
-		public string ErrorMessage
-		{
-			get { return _errorMessage; }
-			private set
-			{
-				if (_errorMessage != value)
-				{
-					_errorMessage = value;
-					SetRichTextBoxErrorMessage();
-					OnPropertyChanged("ErrorMessage");
-				}
-			}
-		}
-		#endregion
-
-		#region Dependency Property Title
-		/// <summary>
-		/// Gets or sets the title that can be displayed by the SignInDialog or by the container of the SignInDialog.
-		/// </summary>
-		/// <remarks>The default SignInDialog template doesn't display the Title.</remarks>
-		/// <value>
-		/// The title.
-		/// </value>
-		public string Title
-		{
-			// This is a DP so the value can be initialized in XAML allowing easy L10N
-			get { return (string)GetValue(TitleProperty); }
-			set { SetValue(TitleProperty, value); }
-		}
-
-		/// <summary>
-		/// Identifies the <see cref="Title"/> dependency property.
-		/// </summary>
-		public static readonly DependencyProperty TitleProperty =
-			DependencyProperty.Register("Title", typeof(string), typeof(SignInDialog), null);
-
-		#endregion
-
-		/// <summary>
-		/// Gets the generate credential command allowing to generate a credential asynchronously.
-		/// </summary>
-		/// <remarks>This command is generally executed on the 'OK' button.</remarks>
-		public ICommand GenerateCredentialCommand { get; private set; }
-
-		/// <summary>
-		/// Gets the cancel command allowing to cancel the ongoing token request.
-		/// </summary>
-		public ICommand CancelCommand { get; private set; }
-
-		#region DoSignIn static challenge method
-
-		/// <summary>
-		/// Static challenge method leaveraging the SignInDialog in a child window.
-		/// </summary>
-		public static Task<IdentityManager.Credential> DoSignIn(IdentityManager.CredentialRequestInfo credentialRequestInfo)
-		{
-			Dispatcher d = Application.Current == null ? null : Application.Current.Dispatcher;
-			Task<IdentityManager.Credential> doSignInTask;
-
-			if (d != null && !d.CheckAccess())
-			{
-				//Ensure we are showing up the SignInDialog on the UI thread
-				var tcs = new TaskCompletionSource<IdentityManager.Credential>();
-				d.BeginInvoke((Action)(async () =>
-				{
-					try
-					{
-						IdentityManager.Credential crd = await DoSignInInUIThread(credentialRequestInfo);
-						tcs.TrySetResult(crd);
-					}
-					catch (Exception error)
-					{
-						tcs.TrySetException(error);
-					}
-				}));
-				doSignInTask = tcs.Task;
-			}
-			else
-				doSignInTask = DoSignInInUIThread(credentialRequestInfo);
-
-			return doSignInTask.ContinueWith(t =>
-			{
-				// Flatten the exceptions
-				if (t.Exception != null)
-					throw t.Exception.Flatten().InnerException;
-				return t.Result;
-			});
-		}
-
-		private static Task<IdentityManager.Credential> DoSignInInUIThread(IdentityManager.CredentialRequestInfo credentialRequestInfo)
-		{
-			// Create the ChildWindow that contains the SignInDialog
-			var childWindow = new Window
-			{
-				ShowInTaskbar = false,
-				WindowStartupLocation = WindowStartupLocation.CenterOwner,
-				WindowStyle = WindowStyle.ToolWindow,
-				SizeToContent = SizeToContent.WidthAndHeight,
-				ResizeMode = ResizeMode.NoResize,
-				WindowState = WindowState.Normal
-			};
-
-			if (Application.Current != null && Application.Current.MainWindow != null)
-			{
-				try
-				{
-					childWindow.Owner = Application.Current.MainWindow;
-				}
-				catch
-				{
-					// May fire an exception when used inside an excel or powerpoint addins
-				}
-			}
-
-			DependencyProperty titleProperty = Window.TitleProperty;
-
-			// Create the SignInDialog with the parameters given as arguments
-			var signInDialog = new SignInDialog
-			{
-				Width = 300
-			};
-
-			childWindow.Content = signInDialog;
-
-			// Bind the Title so the ChildWindow Title is the SignInDialog title (that will be initialized later)
-			var binding = new Binding("Title") { Source = signInDialog };
-			childWindow.SetBinding(titleProperty, binding);
-			childWindow.Closed += (s, e) => signInDialog.Cancel(); // be sure the SignInDialog is deactivated when closing the childwindow using the X
-
-
-			// initialize the task that gets the credential and then close the window
-			var ts = TaskScheduler.FromCurrentSynchronizationContext();
-			var doSignInTask = signInDialog.GetCredentialAsync(credentialRequestInfo).ContinueWith(task =>
-			{
-				childWindow.Close();
-				return task.Result;
-			}, ts); 
-
-			// Show the window
-			childWindow.ShowDialog();
-
-			return doSignInTask;
-		}
-
-		#endregion
-
-		#region NetworkCredential Generation
-
-		private void GenerateNetworkCredential()
-		{
-			if (IsReady)
-			{
-				var credential = new IdentityManager.Credential { Credentials = new NetworkCredential(UserName, Password) };
-				Debug.Assert(Tcs != null); // due to test on IsReady
-				Tcs.TrySetResult(credential);
-				Tcs = null;
-				ErrorMessage = null;
-			}
-		}
-		#endregion
-
-		#region Token Generation
-
-		private async void GenerateToken()
-		{
-			if (!IsReady)
-				return;
-
-			IsBusy = true;
-			ErrorMessage = null;
-
-			long requestID = ++_requestID;
-			Exception error = null;
-			IdentityManager.Credential credential = null;
-			try
-			{
-				credential = await IdentityManager.Current.GenerateCredentialAsync(_credentialRequestInfo.ServiceUri, UserName, Password, _credentialRequestInfo.GenerateTokenOptions);
-			}
-			catch (Exception e)
-			{
-				error = e;
-			}
-			if (requestID != _requestID || Tcs == null)
-				return; // No more the current request
-
-			IsBusy = false;
-
-			if (error == null)
-			{
-				Tcs.TrySetResult(credential);
-				Tcs = null;
-			}
-			else
-			{
-				// Display the error message and let the user try again
-				string message = error.Message;
-				if (string.IsNullOrEmpty(message) && error.InnerException != null)
-					message = error.InnerException.Message;
-				ErrorMessage = message;
-			}
-		}
-		#endregion
-
-		#region INotifyPropertyChanged Members
-
-		/// <summary>
-		/// Occurs when a property value changes.
-		/// </summary>
-		public event PropertyChangedEventHandler PropertyChanged;
-
-		internal void OnPropertyChanged(string propertyName)
-		{
-			PropertyChangedEventHandler propertyChanged = PropertyChanged;
-			if (propertyChanged != null)
-				propertyChanged(this, new PropertyChangedEventArgs(propertyName));
-		}
-		#endregion
-
-		#region Private helper methods to generate message in RichTextBox
-
-		private void SetRichTextBoxMessage()
-		{
-			MakeReplacements(_rtbMessage, _rtbMessageInitialXaml);
-		}
-
-		private void SetRichTextBoxErrorMessage()
-		{
-			MakeReplacements(_rtbErrorMessage, _rtbErrorMessageInitialXaml);
-		}
-
-		private void MakeReplacements(RichTextBox richTextBox, string xaml)
-		{
-			if (richTextBox == null || string.IsNullOrEmpty(xaml) || CredentialRequestInfo == null)
-				return;
-
-			string url = _credentialRequestInfo.ServiceUri;
-
-			if (!string.IsNullOrEmpty(url))
-			{
-				url = Regex.Replace(url, "\\?.*", "", RegexOptions.IgnoreCase); // remove query parameters
-				string resourceName = GetResourceName(url);
-				IdentityManager.ServerInfo serverInfo = IdentityManager.Current.FindServerInfo(url);
-				string server = serverInfo == null ? Regex.Match(url, "https?://[^/]*").ToString() : serverInfo.ServerUri;
-				xaml = xaml.Replace("$RESOURCENAME", XamlEncode(resourceName));
-				xaml = xaml.Replace("$URL", XamlEncode(url));
-				xaml = xaml.Replace("$SERVER", XamlEncode(server));
-			}
-			xaml = xaml.Replace("$AUTHENTICATIONTYPE", _credentialRequestInfo.AuthenticationType.ToString());
-			xaml = xaml.Replace("$ERRORMESSAGE", XamlEncode(ErrorMessage));
-
-			string previousError = _credentialRequestInfo.Response != null ? _credentialRequestInfo.Response.ReasonPhrase : null;
-			xaml = xaml.Replace("$PREVIOUSERROR", XamlEncode(previousError));
-			var stringReader = new StringReader(xaml);
-			XmlReader xmlReader = XmlReader.Create(stringReader);
-			richTextBox.Document = XamlReader.Load(xmlReader) as FlowDocument;
-		}
-
-		private static string XamlEncode(string inputStr)
-		{
-			return string.IsNullOrEmpty(inputStr)
-				       ? inputStr
-				       : inputStr.Replace("&", "&amp;")
-				                 .Replace("<", "&lt;")
-				                 .Replace(">", "&gt;")
-				                 .Replace("\"", "&quot;")
-				                 .Replace("'", "&apos;");
-		}
-
-		private static string GetResourceName(string url)
-		{
-			if (url.IndexOf("/rest/services", StringComparison.OrdinalIgnoreCase) > 0)
-				return GetSuffix(url);
-
-			url = Regex.Replace(url, "https?://[^/]*/", "");
-			url = Regex.Replace(url, ".*/items/([^/]+).*", "$1");
-			url = Regex.Replace(url, ".*/groups/([^/]+).*", "$1");
-			url = Regex.Replace(url, ".*/users/([^/]+).*", "$1");
-			return url;
-		}
-
-		private static string GetSuffix(string url)
-		{
-			url = Regex.Replace(url, "http.+/rest/services/?", "", RegexOptions.IgnoreCase);
-			url = Regex.Replace(url, "(/(MapServer|GeocodeServer|GPServer|GeometryServer|ImageServer|NAServer|FeatureServer|GeoDataServer|GlobeServer|MobileServer|GeoenrichmentServer)).*", "$1", RegexOptions.IgnoreCase);
-			return url;
-		}
-		#endregion
-
-		// Private properties
-		private TaskCompletionSource<IdentityManager.Credential> _tcs;
-		private TaskCompletionSource<IdentityManager.Credential> Tcs
-		{
-			get { return _tcs; }
-			set
-			{
-				if (_tcs != value)
-				{
-					_tcs = value;
-					UpdateCanCancel();
-					UpdateCanGenerate();
-				}
-			}
-		}
-
-		// Private methods
-		private bool IsReady
-		{
-			get { return !string.IsNullOrEmpty(UserName) && !string.IsNullOrEmpty(Password) && !IsBusy && CredentialRequestInfo != null && Tcs != null; }
-		}
-
-		private void UpdateCanGenerate()
-		{
-			((GenerateCredentialCommandImpl)GenerateCredentialCommand).OnCanExecuteChanged();
-		}
-
-		private void UpdateCanCancel()
-		{
-			((CancelCommandImpl)CancelCommand).OnCanExecuteChanged();
-		}
-
-		private void Cancel()
-		{
-			IsBusy = false;
-			if (Tcs != null)
-			{
-				Tcs.TrySetCanceled();
-				Tcs = null;
-			}
-		}
-
-		#region Commands implementation
-		private class GenerateCredentialCommandImpl : ICommand
-		{
-			private readonly SignInDialog _signInDialog;
-
-			internal GenerateCredentialCommandImpl(SignInDialog signInDialog)
-			{
-				_signInDialog = signInDialog;
-			}
-
-			public bool CanExecute(object parameter)
-			{
-				return _signInDialog.IsReady;
-			}
-
-			public event EventHandler CanExecuteChanged;
-			internal void OnCanExecuteChanged()
-			{
-				if (CanExecuteChanged != null)
-					CanExecuteChanged(this, EventArgs.Empty);
-			}
-
-			public void Execute(object parameter)
-			{
-				if (_signInDialog._credentialRequestInfo != null)
-				{
-					if (_signInDialog._credentialRequestInfo.AuthenticationType == IdentityManager.AuthenticationType.Token)
-						_signInDialog.GenerateToken();
-					else
-						_signInDialog.GenerateNetworkCredential();
-				}
-			}
-		}
-
-		private class CancelCommandImpl : ICommand
-		{
-			private readonly SignInDialog _signInDialog;
-
-			internal CancelCommandImpl(SignInDialog signInDialog)
-			{
-				_signInDialog = signInDialog;
-			}
-
-			public bool CanExecute(object parameter)
-			{
-				return _signInDialog.Tcs != null;
-			}
-
-			public event EventHandler CanExecuteChanged;
-			internal void OnCanExecuteChanged()
-			{
-				if (CanExecuteChanged != null)
-					CanExecuteChanged(this, EventArgs.Empty);
-			}
-
-			public void Execute(object parameter)
-			{
-				_signInDialog.Cancel();
-			}
-		}
-		#endregion
-
-	}
-
-	/// <summary>
-=======
     /// <summary>
     /// The SignInDialog Control challenges the user for a credential
     /// when trying to access secured ArcGIS services.
@@ -1130,7 +528,6 @@
     }
 
     /// <summary>
->>>>>>> 0704c772
  /// *FOR INTERNAL USE ONLY* Helper to execute a command when user types 'Enter' and to update the binding source when the text changes.
     /// </summary>
  /// <exclude/>
