﻿<?xml version="1.0" encoding="utf-8"?>
<Project ToolsVersion="4.0" DefaultTargets="Build" xmlns="http://schemas.microsoft.com/developer/msbuild/2003">
  <Import Project="$(MSBuildExtensionsPath)\$(MSBuildToolsVersion)\Microsoft.Common.props" Condition="Exists('$(MSBuildExtensionsPath)\$(MSBuildToolsVersion)\Microsoft.Common.props')" />
  <PropertyGroup>
    <Configuration Condition=" '$(Configuration)' == '' ">Debug</Configuration>
    <Platform Condition=" '$(Platform)' == '' ">AnyCPU</Platform>
    <ProjectGuid>{1E83C102-5C9D-4A6C-B5B8-9A9202249262}</ProjectGuid>
    <OutputType>library</OutputType>
    <AppDesignerFolder>Properties</AppDesignerFolder>
    <RootNamespace>Esri.ArcGISRuntime.Toolkit</RootNamespace>
    <AssemblyName>Esri.ArcGISRuntime.Toolkit</AssemblyName>
    <TargetFrameworkVersion>v4.5</TargetFrameworkVersion>
    <FileAlignment>512</FileAlignment>
    <ProjectTypeGuids>{60dc8134-eba5-43b8-bcc9-bb4bc16c2548};{FAE04EC0-301F-11D3-BF4B-00C04F79EFBC}</ProjectTypeGuids>
    <WarningLevel>4</WarningLevel>
  </PropertyGroup>
  <PropertyGroup Condition=" '$(Configuration)|$(Platform)' == 'Debug|AnyCPU' ">
    <DebugSymbols>true</DebugSymbols>
    <DebugType>full</DebugType>
    <Optimize>false</Optimize>
    <OutputPath>..\..\..\output\WinDesktop\Debug\</OutputPath>
    <IntermediateOutputPath>..\..\..\output\intermediate\WinDesktop\Esri.ArcGISRuntime.Toolkit\Debug\</IntermediateOutputPath>
    <DefineConstants>DEBUG;TRACE</DefineConstants>
    <ErrorReport>prompt</ErrorReport>
    <WarningLevel>4</WarningLevel>
    <DocumentationFile>..\..\..\output\WinDesktop\Debug\Esri.ArcGISRuntime.Toolkit.xml</DocumentationFile>
  </PropertyGroup>
  <PropertyGroup Condition=" '$(Configuration)|$(Platform)' == 'Release|AnyCPU' ">
    <DebugType>pdbonly</DebugType>
    <Optimize>true</Optimize>
    <OutputPath>..\..\..\output\WinDesktop\Release\</OutputPath>
    <IntermediateOutputPath>..\..\..\output\intermediate\WinDesktop\Esri.ArcGISRuntime.Toolkit\Release\</IntermediateOutputPath>
    <DefineConstants>TRACE</DefineConstants>
    <ErrorReport>prompt</ErrorReport>
    <WarningLevel>4</WarningLevel>
    <DocumentationFile>..\..\..\output\WinDesktop\Release\Esri.ArcGISRuntime.Toolkit.xml</DocumentationFile>
  </PropertyGroup>
  <ItemGroup>
    <Reference Include="Esri.ArcGISRuntime">
      <SpecificVersion>False</SpecificVersion>
      <Private>False</Private>
    </Reference>
    <Reference Include="System" />
    <Reference Include="Microsoft.CSharp" />
    <Reference Include="System.Core" />
    <Reference Include="System.Net.Http" />
    <Reference Include="System.Security" />
    <Reference Include="System.Xaml">
      <RequiredTargetFramework>4.0</RequiredTargetFramework>
    </Reference>
    <Reference Include="System.Xml" />
    <Reference Include="WindowsBase" />
    <Reference Include="PresentationCore" />
    <Reference Include="PresentationFramework" />
  </ItemGroup>
  <ItemGroup>
    <Page Include="Controls\SignInDialog\SignInDialog.Theme.xaml">
      <Generator>MSBuild:Compile</Generator>
      <SubType>Designer</SubType>
    </Page>
    <Page Include="Controls\TemplatePicker\TemplatePicker.Theme.xaml">
      <Generator>MSBuild:Compile</Generator>
      <SubType>Designer</SubType>
    </Page>
    <Page Include="Themes\Generic.xaml">
      <Generator>MSBuild:Compile</Generator>
      <SubType>Designer</SubType>
    </Page>
  </ItemGroup>
  <ItemGroup>
    <Compile Include="Controls\SignInDialog\SignInDialog.cs" />
<<<<<<< HEAD
=======
    <Compile Include="Security\CredentialManager.cs" />
    <Compile Include="Security\SignInChallengeHandler.cs" />
    <Compile Include="Security\OAuthAuthorizeHandler.cs" />
>>>>>>> 0704c772
    <Compile Include="Properties\AssemblyInfo.cs">
      <SubType>Code</SubType>
    </Compile>
    <Compile Include="Properties\Resources.Designer.cs">
      <AutoGen>True</AutoGen>
      <DesignTime>True</DesignTime>
      <DependentUpon>Resources.resx</DependentUpon>
    </Compile>
    <EmbeddedResource Include="Properties\Resources.resx">
      <Generator>PublicResXFileCodeGenerator</Generator>
      <LastGenOutput>Resources.Designer.cs</LastGenOutput>
    </EmbeddedResource>
    <AppDesigner Include="Properties\" />
  </ItemGroup>
  <ItemGroup />
  <Import Project="..\..\Common\Esri.ArcGISRuntime.Toolkit\Esri.ArcGISRuntime.Toolkit.Shared.projitems" Label="Shared" />
  <Import Project="$(MSBuildToolsPath)\Microsoft.CSharp.targets" />
  <!-- To modify your build process, add your task inside one of the targets below and uncomment it. 
       Other similar extension points exist, see Microsoft.Common.targets.
  <Target Name="BeforeBuild">
  </Target>
  <Target Name="AfterBuild">
  </Target>
  -->
</Project><|MERGE_RESOLUTION|>--- conflicted
+++ resolved
@@ -69,12 +69,9 @@
   </ItemGroup>
   <ItemGroup>
     <Compile Include="Controls\SignInDialog\SignInDialog.cs" />
-<<<<<<< HEAD
-=======
     <Compile Include="Security\CredentialManager.cs" />
     <Compile Include="Security\SignInChallengeHandler.cs" />
     <Compile Include="Security\OAuthAuthorizeHandler.cs" />
->>>>>>> 0704c772
     <Compile Include="Properties\AssemblyInfo.cs">
       <SubType>Code</SubType>
     </Compile>
